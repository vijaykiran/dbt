from dbt.utils import get_materialization, add_ephemeral_model_prefix

import dbt.clients.jinja
import dbt.context.common
import dbt.flags
from dbt.parser import ParserUtils

from dbt.logger import GLOBAL_LOGGER as logger  # noqa


execute = True


def ref(db_wrapper, model, config, manifest):
    current_project = config.project_name
    adapter = db_wrapper.adapter

    def do_ref(*args):
        target_model_name = None
        target_model_package = None

        if len(args) == 1:
            target_model_name = args[0]
        elif len(args) == 2:
            target_model_package, target_model_name = args
        else:
            dbt.exceptions.ref_invalid_args(model, args)

        target_model = ParserUtils.resolve_ref(
            manifest,
            target_model_name,
            target_model_package,
            current_project,
            model.get('package_name'))

        if target_model is None or target_model is ParserUtils.DISABLED:
            dbt.exceptions.ref_target_not_found(
                model,
                target_model_name,
                target_model_package)

        target_model_id = target_model.get('unique_id')

        if target_model_id not in model.get('depends_on', {}).get('nodes'):
            dbt.exceptions.ref_bad_context(model,
                                           target_model_name,
                                           target_model_package)

        is_ephemeral = (get_materialization(target_model) == 'ephemeral')

        if is_ephemeral:
            model.set_cte(target_model_id, None)
            return adapter.Relation.create(
                type=adapter.Relation.CTE,
                identifier=add_ephemeral_model_prefix(
                    target_model_name)).quote(identifier=False)
        else:
            return adapter.Relation.create_from_node(config, target_model)

    return do_ref


def source(db_wrapper, model, config, manifest):
    current_project = config.project_name

    def do_source(source_name, table_name):
        target_source = ParserUtils.resolve_source(
            manifest,
            source_name,
            table_name,
            current_project,
            model.get('package_name')
        )

        if target_source is None:
            dbt.exceptions.source_target_not_found(
                model,
                source_name,
                table_name)

        model.sources.append([source_name, table_name])
        return db_wrapper.Relation.create_from_source(target_source)

    return do_source


class Config:
    def __init__(self, model, source_config=None):
        self.model = model
        # we never use or get a source config, only the parser cares

    def __call__(*args, **kwargs):
        return ''

    def set(self, name, value):
        return self.__call__({name: value})

    def _validate(self, validator, value):
        validator(value)

    def require(self, name, validator=None):
        if name not in self.model['config']:
            dbt.exceptions.missing_config(self.model, name)

        to_return = self.model['config'][name]

        if validator is not None:
            self._validate(validator, to_return)

        return to_return

    def get(self, name, validator=None, default=None):
        to_return = self.model['config'].get(name, default)

        if validator is not None and default is not None:
            self._validate(validator, to_return)

        return to_return


<<<<<<< HEAD
class DatabaseWrapper(dbt.context.common.BaseDatabaseWrapper):
    """The runtime database wrapper exposes everything the adapter marks
    available.
    """
    def __getattr__(self, name):
        if name in self.adapter._available_:
            return getattr(self.adapter, name)
        else:
            raise AttributeError(
                "'{}' object has no attribute '{}'".format(
                    self.__class__.__name__, name
                )
            )
=======
class Var(dbt.context.common.Var):
    pass
>>>>>>> acca6a71


def generate(model, runtime_config, manifest):
    return dbt.context.common.generate(
        model, runtime_config, manifest, None, dbt.context.runtime)


def generate_macro(model, runtime_config, manifest):
    return dbt.context.common.generate_execute_macro(
        model, runtime_config, manifest, dbt.context.runtime
    )<|MERGE_RESOLUTION|>--- conflicted
+++ resolved
@@ -118,7 +118,6 @@
         return to_return
 
 
-<<<<<<< HEAD
 class DatabaseWrapper(dbt.context.common.BaseDatabaseWrapper):
     """The runtime database wrapper exposes everything the adapter marks
     available.
@@ -132,10 +131,10 @@
                     self.__class__.__name__, name
                 )
             )
-=======
+
+
 class Var(dbt.context.common.Var):
     pass
->>>>>>> acca6a71
 
 
 def generate(model, runtime_config, manifest):
