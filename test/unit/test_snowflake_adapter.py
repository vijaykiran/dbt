import mock
import unittest

import dbt.flags as flags

import dbt.adapters
from dbt.adapters.snowflake import SnowflakeAdapter
from dbt.exceptions import ValidationException
from dbt.logger import GLOBAL_LOGGER as logger  # noqa
from snowflake import connector as snowflake_connector

from .utils import config_from_parts_or_dicts


class TestSnowflakeAdapter(unittest.TestCase):
    def setUp(self):
        flags.STRICT_MODE = False

        profile_cfg = {
            'outputs': {
                'test': {
                    'type': 'snowflake',
                    'account': 'test_account',
                    'user': 'test_user',
<<<<<<< HEAD
                    'password': 'test_password',
                    'database': 'test_database',
=======
                    'database': 'test_databse',
>>>>>>> e359a69b
                    'warehouse': 'test_warehouse',
                    'schema': 'public',
                },
            },
            'target': 'test',
        }

        project_cfg = {
            'name': 'X',
            'version': '0.1',
            'profile': 'test',
            'project-root': '/tmp/dbt/does-not-exist',
            'quoting': {
                'identifier': False,
                'schema': True,
            }
        }
        self.config = config_from_parts_or_dicts(project_cfg, profile_cfg)

        self.handle = mock.MagicMock(
            spec=snowflake_connector.SnowflakeConnection)
        self.cursor = self.handle.cursor.return_value
        self.mock_execute = self.cursor.execute
        self.patcher = mock.patch(
            'dbt.adapters.snowflake.connections.snowflake.connector.connect')
        self.snowflake = self.patcher.start()

        self.snowflake.return_value = self.handle
        self.adapter = SnowflakeAdapter(self.config)

    def tearDown(self):
        # we want a unique self.handle every time.
        self.adapter.cleanup_connections()
        self.patcher.stop()

    def test_quoting_on_drop_schema(self):
        self.adapter.drop_schema(
            database='test_database',
            schema='test_schema'
        )

        self.mock_execute.assert_has_calls([
            mock.call('drop schema if exists "test_database"."test_schema" cascade', None)
        ])

    def test_quoting_on_drop(self):
        relation = self.adapter.Relation.create(
            database='test_database',
            schema='test_schema',
            identifier='test_table',
            type='table',
            quote_policy=self.adapter.config.quoting,
        )
        self.adapter.drop_relation(relation)
        self.mock_execute.assert_has_calls([
<<<<<<< HEAD
            mock.call('drop table if exists "test_database"."test_schema".test_table cascade', None)
=======
            mock.call(
                'drop table if exists "test_schema".test_table cascade',
                None)
>>>>>>> e359a69b
        ])

    def test_quoting_on_truncate(self):
        relation = self.adapter.Relation.create(
            database='test_database',
            schema='test_schema',
            identifier='test_table',
            type='table',
            quote_policy=self.adapter.config.quoting,
        )
        self.adapter.truncate_relation(relation)
        self.mock_execute.assert_has_calls([
            mock.call('truncate table "test_database"."test_schema".test_table', None)
        ])

    def test_quoting_on_rename(self):
        from_relation = self.adapter.Relation.create(
            database='test_database',
            schema='test_schema',
            identifier='table_a',
            type='table',
            quote_policy=self.adapter.config.quoting,
        )
        to_relation = self.adapter.Relation.create(
            database='test_database',
            schema='test_schema',
            identifier='table_b',
            type='table',
            quote_policy=self.adapter.config.quoting,
        )

        self.adapter.rename_relation(
            from_relation=from_relation,
            to_relation=to_relation
        )
        self.mock_execute.assert_has_calls([
<<<<<<< HEAD
            mock.call('alter table "test_database"."test_schema".table_a rename to table_b', None)
=======
            mock.call(
                'alter table "test_schema".table_a rename to table_b',
                None)
>>>>>>> e359a69b
        ])

    def test_cancel_open_connections_empty(self):
        self.assertEqual(len(list(self.adapter.cancel_open_connections())), 0)

    def test_cancel_open_connections_master(self):
        self.adapter.connections.in_use['master'] = mock.MagicMock()
        self.assertEqual(len(list(self.adapter.cancel_open_connections())), 0)

    def test_cancel_open_connections_single(self):
        master = mock.MagicMock()
        model = mock.MagicMock()
        model.handle.session_id = 42

        self.adapter.connections.in_use.update({
            'master': master,
            'model': model,
        })
        with mock.patch.object(self.adapter.connections, 'add_query') as add_query:
            query_result = mock.MagicMock()
            add_query.return_value = (None, query_result)

            self.assertEqual(
                len(list(self.adapter.cancel_open_connections())), 1)

            add_query.assert_called_once_with(
                'select system$abort_session(42)', 'master')

    def test_client_session_keep_alive_false_by_default(self):
        self.adapter.connections.get(name='new_connection_with_new_config')
        self.snowflake.assert_has_calls([
            mock.call(
                account='test_account', autocommit=False,
<<<<<<< HEAD
                client_session_keep_alive=False, database='test_database',
                password='test_password', role=None, schema='public',
                user='test_user', warehouse='test_warehouse')
=======
                client_session_keep_alive=False, database='test_databse',
                role=None, schema='public', user='test_user',
                warehouse='test_warehouse')
>>>>>>> e359a69b
        ])

    def test_client_session_keep_alive_true(self):
        self.config.credentials = self.config.credentials.incorporate(
            client_session_keep_alive=True)
        self.adapter = SnowflakeAdapter(self.config)
        self.adapter.connections.get(name='new_connection_with_new_config')

        self.snowflake.assert_has_calls([
            mock.call(
                account='test_account', autocommit=False,
<<<<<<< HEAD
                client_session_keep_alive=True, database='test_database',
=======
                client_session_keep_alive=True, database='test_databse',
                role=None, schema='public', user='test_user',
                warehouse='test_warehouse')
        ])

    def test_user_pass_authentication(self):
        self.config.credentials = self.config.credentials.incorporate(
            password='test_password')
        self.adapter = SnowflakeAdapter(self.config)
        self.adapter.connections.get(name='new_connection_with_new_config')

        self.snowflake.assert_has_calls([
            mock.call(
                account='test_account', autocommit=False,
                client_session_keep_alive=False, database='test_databse',
>>>>>>> e359a69b
                password='test_password', role=None, schema='public',
                user='test_user', warehouse='test_warehouse')
        ])

    def test_authenticator_user_pass_authentication(self):
        self.config.credentials = self.config.credentials.incorporate(
            password='test_password', authenticator='test_sso_url')
        self.adapter = SnowflakeAdapter(self.config)
        self.adapter.connections.get(name='new_connection_with_new_config')

        self.snowflake.assert_has_calls([
            mock.call(
                account='test_account', autocommit=False,
                client_session_keep_alive=False, database='test_databse',
                password='test_password', role=None, schema='public',
                user='test_user', warehouse='test_warehouse',
                authenticator='test_sso_url')
        ])

    def test_authenticator_externalbrowser_authentication(self):
        self.config.credentials = self.config.credentials.incorporate(
            authenticator='externalbrowser')
        self.adapter = SnowflakeAdapter(self.config)
        self.adapter.connections.get(name='new_connection_with_new_config')

        self.snowflake.assert_has_calls([
            mock.call(
                account='test_account', autocommit=False,
                client_session_keep_alive=False, database='test_databse',
                role=None, schema='public', user='test_user',
                warehouse='test_warehouse', authenticator='externalbrowser')
        ])<|MERGE_RESOLUTION|>--- conflicted
+++ resolved
@@ -22,12 +22,7 @@
                     'type': 'snowflake',
                     'account': 'test_account',
                     'user': 'test_user',
-<<<<<<< HEAD
-                    'password': 'test_password',
                     'database': 'test_database',
-=======
-                    'database': 'test_databse',
->>>>>>> e359a69b
                     'warehouse': 'test_warehouse',
                     'schema': 'public',
                 },
@@ -83,13 +78,10 @@
         )
         self.adapter.drop_relation(relation)
         self.mock_execute.assert_has_calls([
-<<<<<<< HEAD
-            mock.call('drop table if exists "test_database"."test_schema".test_table cascade', None)
-=======
-            mock.call(
-                'drop table if exists "test_schema".test_table cascade',
-                None)
->>>>>>> e359a69b
+            mock.call(
+                'drop table if exists "test_database"."test_schema".test_table cascade',
+                None
+            )
         ])
 
     def test_quoting_on_truncate(self):
@@ -126,13 +118,10 @@
             to_relation=to_relation
         )
         self.mock_execute.assert_has_calls([
-<<<<<<< HEAD
-            mock.call('alter table "test_database"."test_schema".table_a rename to table_b', None)
-=======
-            mock.call(
-                'alter table "test_schema".table_a rename to table_b',
-                None)
->>>>>>> e359a69b
+            mock.call(
+                'alter table "test_database"."test_schema".table_a rename to table_b',
+                None
+            )
         ])
 
     def test_cancel_open_connections_empty(self):
@@ -166,47 +155,37 @@
         self.snowflake.assert_has_calls([
             mock.call(
                 account='test_account', autocommit=False,
-<<<<<<< HEAD
+                client_session_keep_alive=False, database='test_database',
+                role=None, schema='public', user='test_user',
+                warehouse='test_warehouse')
+        ])
+
+    def test_client_session_keep_alive_true(self):
+        self.config.credentials = self.config.credentials.incorporate(
+            client_session_keep_alive=True)
+        self.adapter = SnowflakeAdapter(self.config)
+        self.adapter.connections.get(name='new_connection_with_new_config')
+
+        self.snowflake.assert_has_calls([
+            mock.call(
+                account='test_account', autocommit=False,
+                client_session_keep_alive=True, database='test_database',
+                role=None, schema='public', user='test_user',
+                warehouse='test_warehouse')
+        ])
+
+    def test_user_pass_authentication(self):
+        self.config.credentials = self.config.credentials.incorporate(
+            password='test_password')
+        self.adapter = SnowflakeAdapter(self.config)
+        self.adapter.connections.get(name='new_connection_with_new_config')
+
+        self.snowflake.assert_has_calls([
+            mock.call(
+                account='test_account', autocommit=False,
                 client_session_keep_alive=False, database='test_database',
                 password='test_password', role=None, schema='public',
                 user='test_user', warehouse='test_warehouse')
-=======
-                client_session_keep_alive=False, database='test_databse',
-                role=None, schema='public', user='test_user',
-                warehouse='test_warehouse')
->>>>>>> e359a69b
-        ])
-
-    def test_client_session_keep_alive_true(self):
-        self.config.credentials = self.config.credentials.incorporate(
-            client_session_keep_alive=True)
-        self.adapter = SnowflakeAdapter(self.config)
-        self.adapter.connections.get(name='new_connection_with_new_config')
-
-        self.snowflake.assert_has_calls([
-            mock.call(
-                account='test_account', autocommit=False,
-<<<<<<< HEAD
-                client_session_keep_alive=True, database='test_database',
-=======
-                client_session_keep_alive=True, database='test_databse',
-                role=None, schema='public', user='test_user',
-                warehouse='test_warehouse')
-        ])
-
-    def test_user_pass_authentication(self):
-        self.config.credentials = self.config.credentials.incorporate(
-            password='test_password')
-        self.adapter = SnowflakeAdapter(self.config)
-        self.adapter.connections.get(name='new_connection_with_new_config')
-
-        self.snowflake.assert_has_calls([
-            mock.call(
-                account='test_account', autocommit=False,
-                client_session_keep_alive=False, database='test_databse',
->>>>>>> e359a69b
-                password='test_password', role=None, schema='public',
-                user='test_user', warehouse='test_warehouse')
         ])
 
     def test_authenticator_user_pass_authentication(self):
@@ -218,7 +197,7 @@
         self.snowflake.assert_has_calls([
             mock.call(
                 account='test_account', autocommit=False,
-                client_session_keep_alive=False, database='test_databse',
+                client_session_keep_alive=False, database='test_database',
                 password='test_password', role=None, schema='public',
                 user='test_user', warehouse='test_warehouse',
                 authenticator='test_sso_url')
@@ -233,7 +212,7 @@
         self.snowflake.assert_has_calls([
             mock.call(
                 account='test_account', autocommit=False,
-                client_session_keep_alive=False, database='test_databse',
+                client_session_keep_alive=False, database='test_database',
                 role=None, schema='public', user='test_user',
                 warehouse='test_warehouse', authenticator='externalbrowser')
         ])