from __future__ import absolute_import

import copy

import dbt.compat
import dbt.deprecations
import dbt.exceptions
import dbt.flags as flags
import dbt.clients.gcloud
import dbt.clients.agate_helper

from dbt.adapters.base import BaseAdapter, available
from dbt.adapters.bigquery import BigQueryRelation
from dbt.adapters.bigquery import BigQueryColumn
from dbt.adapters.bigquery import BigQueryConnectionManager
from dbt.contracts.connection import Connection
from dbt.logger import GLOBAL_LOGGER as logger

import google.auth
import google.api_core
import google.oauth2
import google.cloud.exceptions
import google.cloud.bigquery

import time
import agate


<<<<<<< HEAD
def column_to_bq_schema(col):
    """Convert a column to a bigquery schema object. This is here instead of
    in dbt.schema to avoid importing google libraries there.
    """
    kwargs = {}
    if len(col.fields) > 0:
        fields = [column_to_bq_schema(field) for field in col.fields]
        kwargs = {"fields": fields}

    return google.cloud.bigquery.SchemaField(col.name, col.dtype, col.mode,
                                             **kwargs)


def _stub_relation(*args, **kwargs):
    return BigQueryRelation.create(
        database='',
        schema='',
        identifier='',
        quote_policy={},
        type=BigQueryRelation.Table
    )


=======
>>>>>>> 3f18b939
class BigQueryAdapter(BaseAdapter):

    RELATION_TYPES = {
        'TABLE': BigQueryRelation.Table,
        'VIEW': BigQueryRelation.View,
        'EXTERNAL': BigQueryRelation.External
    }

    Relation = BigQueryRelation
    Column = BigQueryColumn
    ConnectionManager = BigQueryConnectionManager

    AdapterSpecificConfigs = frozenset({"cluster_by", "partition_by"})

    ###
    # Implementations of abstract methods
    ###

    @classmethod
    def date_function(cls):
        return 'CURRENT_TIMESTAMP()'

    @classmethod
    def is_cancelable(cls):
        return False

    def drop_relation(self, relation):
        is_cached = self._schema_is_cached(relation.database, relation.schema)
        if is_cached:
            self.cache.drop(relation)

        conn = self.connections.get_thread_connection()
        client = conn.handle

        dataset = self.connections.dataset(relation.database, relation.schema,
                                           conn)
        relation_object = dataset.table(relation.identifier)
        client.delete_table(relation_object)

    def truncate_relation(self, relation):
        raise dbt.exceptions.NotImplementedException(
            '`truncate` is not implemented for this adapter!'
        )

    def rename_relation(self, from_relation, to_relation):
        raise dbt.exceptions.NotImplementedException(
            '`rename_relation` is not implemented for this adapter!'
        )

    @available
    def list_schemas(self, database):
        conn = self.connections.get_thread_connection()
        client = conn.handle

        with self.connections.exception_handler('list dataset'):
            all_datasets = client.list_datasets(project=database,
                                                include_all=True)
            return [ds.dataset_id for ds in all_datasets]

    @available
    def check_schema_exists(self, database, schema):
        superself = super(BigQueryAdapter, self)
        return superself.check_schema_exists(database, schema)

    def get_columns_in_relation(self, relation):
        try:
            table = self.connections.get_bq_table(
                database=relation.database,
                schema=relation.schema,
                identifier=relation.table_name
            )
            return self._get_dbt_columns_from_bq_table(table)

        except (ValueError, google.cloud.exceptions.NotFound) as e:
            logger.debug("get_columns_in_relation error: {}".format(e))
            return []

    def expand_column_types(self, goal, current):
        # This is a no-op on BigQuery
        pass

    def list_relations_without_caching(self, information_schema, schema):
        connection = self.connections.get_thread_connection()
        client = connection.handle

        bigquery_dataset = self.connections.dataset(
            information_schema.database, schema, connection
        )

        all_tables = client.list_tables(
            bigquery_dataset,
            # BigQuery paginates tables by alphabetizing them, and using
            # the name of the last table on a page as the key for the
            # next page. If that key table gets dropped before we run
            # list_relations, then this will 404. So, we avoid this
            # situation by making the page size sufficiently large.
            # see: https://github.com/fishtown-analytics/dbt/issues/726
            # TODO: cache the list of relations up front, and then we
            #       won't need to do this
            max_results=100000)

        # This will 404 if the dataset does not exist. This behavior mirrors
        # the implementation of list_relations for other adapters
        try:
            return [self._bq_table_to_relation(table) for table in all_tables]
        except google.api_core.exceptions.NotFound:
            return []

    def get_relation(self, database, schema, identifier):
        if self._schema_is_cached(database, schema):
            # if it's in the cache, use the parent's model of going through
            # the relations cache and picking out the relation
            return super(BigQueryAdapter, self).get_relation(
                database=database,
                schema=schema,
                identifier=identifier
            )

        try:
            table = self.connections.get_bq_table(database, schema, identifier)
        except google.api_core.exceptions.NotFound:
            table = None
        return self._bq_table_to_relation(table)

    def create_schema(self, database, schema):
        logger.debug('Creating schema "%s.%s".', database, schema)
        self.connections.create_dataset(database, schema)

    def drop_schema(self, database, schema):
        logger.debug('Dropping schema "%s.%s".', database, schema)

        if not self.check_schema_exists(database, schema):
            return
        self.connections.drop_dataset(database, schema)

    @classmethod
    def quote(cls, identifier):
        return '`{}`'.format(identifier)

    @classmethod
    def convert_text_type(cls, agate_table, col_idx):
        return "string"

    @classmethod
    def convert_number_type(cls, agate_table, col_idx):
        decimals = agate_table.aggregate(agate.MaxPrecision(col_idx))
        return "float64" if decimals else "int64"

    @classmethod
    def convert_boolean_type(cls, agate_table, col_idx):
        return "bool"

    @classmethod
    def convert_datetime_type(cls, agate_table, col_idx):
        return "datetime"

    @classmethod
    def convert_date_type(cls, agate_table, col_idx):
        return "date"

    @classmethod
    def convert_time_type(cls, agate_table, col_idx):
        return "time"

    ###
    # Implementation details
    ###
    def _get_dbt_columns_from_bq_table(self, table):
        "Translates BQ SchemaField dicts into dbt BigQueryColumn objects"

        columns = []
        for col in table.schema:
            # BigQuery returns type labels that are not valid type specifiers
            dtype = self.Column.translate_type(col.field_type)
            column = self.Column(
                col.name, dtype, col.fields, col.mode)
            columns.append(column)

        return columns

    def _agate_to_schema(self, agate_table, column_override):
        """Convert agate.Table with column names to a list of bigquery schemas.
        """
        bq_schema = []
        for idx, col_name in enumerate(agate_table.column_names):
            inferred_type = self.convert_agate_type(agate_table, idx)
            type_ = column_override.get(col_name, inferred_type)
            bq_schema.append(
                google.cloud.bigquery.SchemaField(col_name, type_)
            )
        return bq_schema

    def _materialize_as_view(self, model):
        model_database = model.get('database')
        model_schema = model.get('schema')
        model_alias = model.get('alias')
        model_sql = model.get('injected_sql')

        logger.debug("Model SQL ({}):\n{}".format(model_alias, model_sql))
        self.connections.create_view(
            database=model_database,
            schema=model_schema,
            table_name=model_alias,
            sql=model_sql
        )
        return "CREATE VIEW"

    def _materialize_as_table(self, model, model_sql, decorator=None):
        model_database = model.get('database')
        model_schema = model.get('schema')
        model_alias = model.get('alias')

        if decorator is None:
            table_name = model_alias
        else:
            table_name = "{}${}".format(model_alias, decorator)

        logger.debug("Model SQL ({}):\n{}".format(table_name, model_sql))
        self.connections.create_table(
            database=model_database,
            schema=model_schema,
            table_name=table_name,
            sql=model_sql
        )

        return "CREATE TABLE"

    @classmethod
    def poll_until_job_completes(cls, job, timeout):
        retry_count = timeout

        while retry_count > 0 and job.state != 'DONE':
            retry_count -= 1
            time.sleep(1)
            job.reload()

        if job.state != 'DONE':
            raise dbt.exceptions.RuntimeException("BigQuery Timeout Exceeded")

        elif job.error_result:
            message = '\n'.join(
                error['message'].strip() for error in job.errors
            )
            raise dbt.exceptions.RuntimeException(message)

    def _bq_table_to_relation(self, bq_table):
        if bq_table is None:
            return None

        return self.Relation.create(
            database=bq_table.project,
            schema=bq_table.dataset_id,
            identifier=bq_table.table_id,
            quote_policy={
                'schema': True,
                'identifier': True
            },
            type=self.RELATION_TYPES.get(bq_table.table_type))

    @classmethod
    def warning_on_hooks(hook_type):
        msg = "{} is not supported in bigquery and will be ignored"
        dbt.ui.printer.print_timestamped_line(msg.format(hook_type),
                                              dbt.ui.printer.COLOR_FG_YELLOW)

    @available
    def add_query(self, sql, auto_begin=True, bindings=None,
                  abridge_sql_log=False):
        if self.nice_connection_name() in ['on-run-start', 'on-run-end']:
            self.warning_on_hooks(self.nice_connection_name())
        else:
            raise dbt.exceptions.NotImplementedException(
                '`add_query` is not implemented for this adapter!')

    ###
    # Special bigquery adapter methods
    ###
    @available.parse_none
    def make_date_partitioned_table(self, relation):
        return self.connections.create_date_partitioned_table(
            database=relation.database,
            schema=relation.schema,
            table_name=relation.identifier
        )

    @available.parse(lambda *a, **k: '')
    def execute_model(self, model, materialization, sql_override=None,
                      decorator=None):

        if sql_override is None:
            sql_override = model.get('injected_sql')

        if flags.STRICT_MODE:
            connection = self.connections.get_thread_connection()
            assert isinstance(connection, Connection)
            assert(connection.name == model.get('name'))

        if materialization == 'view':
            res = self._materialize_as_view(model)
        elif materialization == 'table':
            res = self._materialize_as_table(model, sql_override, decorator)
        else:
            msg = "Invalid relation type: '{}'".format(materialization)
            raise dbt.exceptions.RuntimeException(msg, model)

        return res

    @available.parse(_stub_relation)
    def create_temporary_table(self, sql, **kwargs):
        # BQ queries always return a temp table with their results
        query_job, _ = self.connections.raw_execute(sql)
        bq_table = query_job.destination

        return self.Relation.create(
            database=bq_table.project,
            schema=bq_table.dataset_id,
            identifier=bq_table.table_id,
            quote_policy={
                'schema': True,
                'identifier': True
            },
            type=BigQueryRelation.Table)

    @available.parse_none
    def alter_table_add_columns(self, relation, columns):

        logger.debug('Adding columns ({}) to table {}".'.format(
                     columns, relation))

        conn = self.connections.get_thread_connection()
        client = conn.handle

        table_ref = self.connections.table_ref(relation.database,
                                               relation.schema,
                                               relation.identifier, conn)
        table = client.get_table(table_ref)

        new_columns = [col.column_to_bq_schema() for col in columns]
        new_schema = table.schema + new_columns

        new_table = google.cloud.bigquery.Table(table_ref, schema=new_schema)
        client.update_table(new_table, ['schema'])

    @available.parse_none
    def load_dataframe(self, database, schema, table_name, agate_table,
                       column_override):
        bq_schema = self._agate_to_schema(agate_table, column_override)
        conn = self.connections.get_thread_connection()
        client = conn.handle

        table = self.connections.table_ref(database, schema, table_name, conn)

        load_config = google.cloud.bigquery.LoadJobConfig()
        load_config.skip_leading_rows = 1
        load_config.schema = bq_schema

        with open(agate_table.original_abspath, "rb") as f:
            job = client.load_table_from_file(f, table, rewind=True,
                                              job_config=load_config)

        timeout = self.connections.get_timeout(conn)
        with self.connections.exception_handler("LOAD TABLE"):
            self.poll_until_job_completes(job, timeout)

    ###
    # The get_catalog implementation for bigquery
    ###
    def _flat_columns_in_table(self, table):
        """An iterator over the flattened columns for a given schema and table.
        Resolves child columns as having the name "parent.child".
        """
        for col in self._get_dbt_columns_from_bq_table(table):
            flattened = col.flatten()
            for subcol in flattened:
                yield subcol

    @classmethod
    def _get_stats_column_names(cls):
        """Construct a tuple of the column names for stats. Each stat has 4
        columns of data.
        """
        columns = []
        stats = ('num_bytes', 'num_rows', 'location', 'partitioning_type',
                 'clustering_fields')
        stat_components = ('label', 'value', 'description', 'include')
        for stat_id in stats:
            for stat_component in stat_components:
                columns.append('stats:{}:{}'.format(stat_id, stat_component))
        return tuple(columns)

    @classmethod
    def _get_stats_columns(cls, table, relation_type):
        """Given a table, return an iterator of key/value pairs for stats
        column names/values.
        """
        column_names = cls._get_stats_column_names()

        # agate does not handle the array of column names gracefully
        clustering_value = None
        if table.clustering_fields is not None:
            clustering_value = ','.join(table.clustering_fields)
        # cast num_bytes/num_rows to str before they get to agate, or else
        # agate will incorrectly decide they are booleans.
        column_values = (
            'Number of bytes',
            str(table.num_bytes),
            'The number of bytes this table consumes',
            relation_type == 'table',

            'Number of rows',
            str(table.num_rows),
            'The number of rows in this table',
            relation_type == 'table',

            'Location',
            table.location,
            'The geographic location of this table',
            True,

            'Partitioning Type',
            table.partitioning_type,
            'The partitioning type used for this table',
            relation_type == 'table',

            'Clustering Fields',
            clustering_value,
            'The clustering fields for this table',
            relation_type == 'table',
        )
        return zip(column_names, column_values)

    def get_catalog(self, manifest):
        connection = self.connections.get_thread_connection()
        client = connection.handle

        schemas = manifest.get_used_schemas()

        column_names = (
            'table_database',
            'table_schema',
            'table_name',
            'table_type',
            'table_comment',
            # does not exist in bigquery, but included for consistency
            'table_owner',
            'column_name',
            'column_index',
            'column_type',
            'column_comment',
        )
        all_names = column_names + self._get_stats_column_names()
        columns = []

        for database_name, schema_name in schemas:
            relations = self.list_relations(database_name, schema_name)
            for relation in relations:

                # This relation contains a subset of the info we care about.
                # Fetch the full table object here
                table_ref = self.connections.table_ref(
                    database_name,
                    relation.schema,
                    relation.identifier,
                    connection
                )
                table = client.get_table(table_ref)

                flattened = self._flat_columns_in_table(table)
                relation_stats = dict(self._get_stats_columns(table,
                                                              relation.type))

                for index, column in enumerate(flattened, start=1):
                    column_data = (
                        relation.database,
                        relation.schema,
                        relation.name,
                        relation.type,
                        None,
                        None,
                        column.name,
                        index,
                        column.data_type,
                        None,
                    )
                    column_dict = dict(zip(column_names, column_data))
                    column_dict.update(copy.deepcopy(relation_stats))

                    columns.append(column_dict)

        return dbt.clients.agate_helper.table_from_data(columns, all_names)<|MERGE_RESOLUTION|>--- conflicted
+++ resolved
@@ -24,20 +24,6 @@
 
 import time
 import agate
-
-
-<<<<<<< HEAD
-def column_to_bq_schema(col):
-    """Convert a column to a bigquery schema object. This is here instead of
-    in dbt.schema to avoid importing google libraries there.
-    """
-    kwargs = {}
-    if len(col.fields) > 0:
-        fields = [column_to_bq_schema(field) for field in col.fields]
-        kwargs = {"fields": fields}
-
-    return google.cloud.bigquery.SchemaField(col.name, col.dtype, col.mode,
-                                             **kwargs)
 
 
 def _stub_relation(*args, **kwargs):
@@ -50,8 +36,6 @@
     )
 
 
-=======
->>>>>>> 3f18b939
 class BigQueryAdapter(BaseAdapter):
 
     RELATION_TYPES = {
