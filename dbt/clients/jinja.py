--- conflicted
+++ resolved
@@ -85,13 +85,8 @@
     def apply_context(context):
         def call(*args, **kwargs):
             name = node.get('name')
-<<<<<<< HEAD
             template = template_cache.get_node_template(node)
-            module = template.make_module(
-                context, False, context)
-=======
             module = template.make_module(context, False, context)
->>>>>>> 618dee03
 
             if node['resource_type'] == NodeType.Operation:
                 macro = module.__dict__[dbt.utils.get_dbt_operation_name(name)]
